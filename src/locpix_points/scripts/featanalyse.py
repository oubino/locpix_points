"""Feature analysis module

Module takes in the .parquet files and analyses features

Config file at top specifies the analyses we want to run
"""

import argparse
import json
import os
import time

from dig.xgraph.method import SubgraphX, GradCAM
from dig.xgraph.method.subgraphx import find_closest_node_result
from dig.xgraph.evaluation import XCollector
from locpix_points.data_loading import datastruc
from locpix_points.models.cluster_nets import ClusterNetHomogeneous, parse_data
from locpix_points.models import model_choice
import matplotlib.colors as cl
from matplotlib.cm import get_cmap
import matplotlib.patches as mpatches
import matplotlib.pyplot as plt
import numpy as np
import open3d as o3d
import pandas as pd
import polars as pl
import pyarrow.parquet as pq
import seaborn as sns
import umap
from sklearn.cluster import KMeans
from sklearn.decomposition import PCA
from sklearn.linear_model import LogisticRegression
from sklearn.metrics import (
    classification_report,
    confusion_matrix,
    f1_score,
    accuracy_score,
)
from sklearn.model_selection import GridSearchCV
from sklearn.neighbors import KNeighborsClassifier
from sklearn.pipeline import Pipeline
from sklearn.preprocessing import StandardScaler
from sklearn.svm import SVC
from sklearn.tree import DecisionTreeClassifier
import torch
import torch_geometric.loader as L
from torch_geometric.explain import Explainer, AttentionExplainer, PGExplainer, metric
from torch_geometric.utils import to_undirected
import warnings
import yaml


class Present:
    """Required for visualising the positive and negative edges below"""

    def __init__(self):
        self.plot_present = [True, True, True, True]


def visualise_explanation(pos, edge_index, node_imp=None, edge_imp=None):
    """Visualise dataitem.
    Visualise the nodes with edges coloured by importance

    Args:
        pos (tensor) : Tensor containing node positions
        edge_index (tensor) : Tensor containing edge index
        node_imp (tensor) : Tensor denoting importance of each node from 0 to 1
        edge_imp (tensor) : Tensor denoting importance of each edge from 0 to 1
    """

    # edge_index and edge_imp to undirected
    warnings.warn(
        "The edge mask is directional, meaning an edge from node 0 to 1 may "
        "be significant while an edge from 1 to 0 may not be. "
        "For visualisation we make the graph undirected and we take the maximum"
        " of two edges that connect two nodes"
    )

    # if 1 or fewer important edges don't plot importance
    if edge_imp is not None and edge_imp.nonzero().shape[0] in [0, 1]:
        edge_imp = None
    if node_imp is not None and node_imp.nonzero().shape[0] in [0, 1]:
        node_imp = None

    plots = []

    # edge importance
    if edge_imp is not None:
        # make edges between nodes maximum of nodes connecting them
        edge_index, edge_imp = to_undirected(edge_index, edge_imp, reduce="max")
        # find nonzero/zero edges
        ind_nonzero = torch.squeeze(edge_imp.nonzero()).cpu().numpy()
        ind_zero = torch.squeeze((edge_imp == 0.0).nonzero()).cpu().numpy()

        pos = pos.cpu().numpy()
        edge_index = edge_index.cpu().numpy()
        # convert 2d to 3d if required
        if pos.shape[1] == 2:
            z = np.ones(pos.shape[0])
            z = np.expand_dims(z, axis=1)
            pos = np.concatenate([pos, z], axis=1)

        # color edges by importance
        lines = np.swapaxes(edge_index, 0, 1)
        colormap = get_cmap("seismic")
        rgba = colormap(edge_imp.cpu().numpy())
        colors = rgba[:, 0:3]

        # positive edges
        pos_edges = o3d.geometry.LineSet()
        pos_edges.points = o3d.utility.Vector3dVector(pos)
        pos_edges.lines = o3d.utility.Vector2iVector(lines[ind_nonzero, :])
        pos_edges.colors = o3d.utility.Vector3dVector(colors[ind_nonzero])

        # negative edges
        neg_edges = o3d.geometry.LineSet()
        neg_edges.points = o3d.utility.Vector3dVector(pos)
        neg_edges.lines = o3d.utility.Vector2iVector(lines[ind_zero, :])
        neg_edges.colors = o3d.utility.Vector3dVector(colors[ind_zero])

        plots.extend([pos_edges, neg_edges])

    else:
        pos = pos.cpu().numpy()
        edge_index = edge_index.cpu().numpy()
        # convert 2d to 3d if required
        if pos.shape[1] == 2:
            z = np.ones(pos.shape[0])
            z = np.expand_dims(z, axis=1)
            pos = np.concatenate([pos, z], axis=1)

        lines = np.swapaxes(edge_index, 0, 1)
        colors = np.full((len(lines), 3), fill_value=[0.33, 0.33, 0.33])
        edges = o3d.geometry.LineSet()
        edges.points = o3d.utility.Vector3dVector(pos)
        edges.lines = o3d.utility.Vector2iVector(lines)
        edges.colors = o3d.utility.Vector3dVector(colors)

        plots.append(edges)

    # node importance
    if node_imp is not None:
        # colors for nodes
        colormap = get_cmap("seismic")
        rgba = colormap(node_imp.cpu().numpy())
        colors = rgba[:, 0:3]

        # find nonzero/zero nodes
        ind_nonzero = torch.squeeze(node_imp.nonzero()).cpu().numpy()
        ind_zero = torch.squeeze((node_imp == 0.0).nonzero()).cpu().numpy()

        # positive nodes
        pos_nodes = o3d.geometry.PointCloud()
        pos_nodes.points = o3d.utility.Vector3dVector(pos[ind_nonzero])
        pos_nodes.colors = o3d.utility.Vector3dVector(colors[ind_nonzero])

        # negative nodes
        neg_nodes = o3d.geometry.PointCloud()
        if ind_zero.ndim != 0:
            pos = pos[ind_zero]
            colors = colors[ind_zero]
        else:
            pos = [pos[ind_zero]]
            colors = [colors[ind_zero]]
        neg_nodes.points = o3d.utility.Vector3dVector(pos)
        neg_nodes.colors = o3d.utility.Vector3dVector(colors)

        plots.extend([pos_nodes, neg_nodes])

    else:
        colors = np.full((len(pos), 3), fill_value=[0.33, 0.33, 0.33])
        nodes = o3d.geometry.PointCloud()
        nodes.points = o3d.utility.Vector3dVector(pos)
        nodes.colors = o3d.utility.Vector3dVector(colors)

        plots.append(nodes)

    # add key callbacks
    present = Present()

    def visualise_plot_zero(vis):
        """Function needed for key binding to visualise first plot

        Args:
            vis (o3d.Visualizer): Visualizer to load/remove data from"""
        if present.plot_present[0]:
            vis.remove_geometry(plots[0], False)
            present.plot_present[0] = False
        else:
            vis.add_geometry(plots[0], False)
            present.plot_present[0] = True

    def visualise_plot_one(vis):
        """Function needed for key binding to visualise second plot

        Args:
            vis (o3d.Visualizer): Visualizer to load/remove data from"""
        if present.plot_present[1]:
            vis.remove_geometry(plots[1], False)
            present.plot_present[1] = False
        else:
            vis.add_geometry(plots[1], False)
            present.plot_present[1] = True

    def visualise_plot_two(vis):
        """Function needed for key binding to visualise third plot

        Args:
            vis (o3d.Visualizer): Visualizer to load/remove data from"""
        if present.plot_present[2]:
            vis.remove_geometry(plots[2], False)
            present.plot_present[2] = False
        else:
            vis.add_geometry(plots[2], False)
            present.plot_present[2] = True

    def visualise_plot_three(vis):
        """Function needed for key binding to visualise fourth plot

        Args:
            vis (o3d.Visualizer): Visualizer to load/remove data from"""
        if present.plot_present[3]:
            vis.remove_geometry(plots[3], False)
            present.plot_present[3] = False
        else:
            vis.add_geometry(plots[3], False)
            present.plot_present[3] = True

    key_to_callback = {}

    if edge_imp is None and node_imp is None:
        key_to_callback[ord("R")] = visualise_plot_zero
        key_to_callback[ord("K")] = visualise_plot_one
        print("Add/Remove edges using R button")
        print("Add/Remove nodes using K button")

    elif edge_imp is not None and node_imp is None:
        key_to_callback[ord("R")] = visualise_plot_zero
        key_to_callback[ord("K")] = visualise_plot_one
        key_to_callback[ord("T")] = visualise_plot_two
        print("Add/Remove positive edges using R button")
        print("Add/Remove negative edges using K button")
        print("Add/Remove nodes using T button")

    elif edge_imp is None and node_imp is not None:
        key_to_callback[ord("R")] = visualise_plot_zero
        key_to_callback[ord("T")] = visualise_plot_one
        key_to_callback[ord("Y")] = visualise_plot_two
        print("Add/Remove edges using R button")
        print("Add/Remove positive nodes using T button")
        print("Add/Remove negative nodes using Y button")

    elif edge_imp is not None and node_imp is not None:
        key_to_callback[ord("R")] = visualise_plot_zero
        key_to_callback[ord("K")] = visualise_plot_one
        key_to_callback[ord("T")] = visualise_plot_two
        key_to_callback[ord("Y")] = visualise_plot_three
        print("Add/Remove positive edges using R button")
        print("Add/Remove negative edges using K button")
        print("Add/Remove positive nodes using T button")
        print("Add/Remove negative nodes using Y button")

    _ = o3d.visualization.Visualizer()
    o3d.visualization.draw_geometries_with_key_callbacks(plots, key_to_callback)


def main(argv=None):
    """Main script for the module with variable arguments

    Args:
        argv : Custom arguments to run script with

    Raises:
        ValueError: If no files present to open"""

    # parse arugments
    parser = argparse.ArgumentParser(description="Analyse features")

    parser.add_argument(
        "-i",
        "--project_directory",
        action="store",
        type=str,
        help="location of the project directory",
        required=True,
    )

    parser.add_argument(
        "-c",
        "--config",
        action="store",
        type=str,
        help="the location of the .yaml configuaration file\
                             for evaluating",
        required=True,
    )

    parser.add_argument(
        "-n",
        "--neuralnet",
        action="store_true",
        help="if present then the output of the neural"
        "net is analysed rather than the manual features",
    )

    parser.add_argument(
        "-a",
        "--automatic",
        action="store_true",
        help="if present then there should be only one model present in the folder"
        "which we load in",
    )

    parser.add_argument(
        "-f",
        "--final_test",
        action="store_true",
        help="if specified then running final test",
    )

    args = parser.parse_args(argv)

    project_directory = args.project_directory

    # load config
    with open(args.config, "r") as ymlfile:
        config = yaml.safe_load(ymlfile)
    label_map = config["label_map"]

    metadata_path = os.path.join(project_directory, "metadata.json")
    with open(
        metadata_path,
    ) as file:
        metadata = json.load(file)
        # add time ran this script to metadata
        file = os.path.basename(__file__)
        if file not in metadata:
            metadata[file] = time.asctime(time.gmtime(time.time()))
        else:
            print("Overwriting metadata...")
            metadata[file] = time.asctime(time.gmtime(time.time()))
        with open(metadata_path, "w") as outfile:
            json.dump(metadata, outfile)

    # list items
    try:
        if not args.final_test:
            train_loc_files = os.listdir(
                os.path.join(project_directory, "preprocessed/featextract/locs")
            )
            test_loc_files = None
        else:
            train_loc_files = os.listdir(
                os.path.join(project_directory, "preprocessed/train/featextract/locs")
            )
            test_loc_files = os.listdir(
                os.path.join(project_directory, "preprocessed/test/featextract/locs")
            )
    except FileNotFoundError:
        raise ValueError("There should be some loc files to open")

    try:
        if not args.final_test:
            train_cluster_files = os.listdir(
                os.path.join(project_directory, "preprocessed/featextract/clusters")
            )
            test_cluster_files = None
        else:
            train_cluster_files = os.listdir(
                os.path.join(
                    project_directory, "preprocessed/train/featextract/clusters"  # edit
                )
            )
            test_cluster_files = os.listdir(
                os.path.join(
                    project_directory, "preprocessed/test/featextract/clusters"  # edit
                )
            )
    except FileNotFoundError:
        raise ValueError("There should be some cluster files to open")

    assert train_loc_files == train_cluster_files
    assert test_loc_files == test_cluster_files

    # make seaborn plots pretty
    # sns.set_style("darkgrid")

    # make output folder
    output_folder = os.path.join(project_directory, "output")
    if not os.path.exists(output_folder):
        os.makedirs(output_folder)

    # ---- Analyse cluster features -------
    if not args.neuralnet:
        analyse_manual_feats(project_directory, train_loc_files, test_loc_files, args)
    elif args.neuralnet:
        analyse_nn_feats(project_directory, config, args)
    else:
        raise ValueError("Should be neural net or manual")


def analyse_manual_feats(
    project_directory,
    train_loc_files,
    test_loc_files,
    args,
):
    """Analyse the features of the clusters manually extracted

    Args:
        project_directory (str): Location of the project directory
        train_loc_files (list): List of the TRAIN files with the protein
            localisations
        test_loc_files (list): List of the TEST files with the protein
            localisations
        args (dict): Arguments passed to this script
    """

    # aggregate cluster features into collated df
    train_dfs = []

    if not args.final_test:
        train_cluster_root = os.path.join(
            project_directory, f"preprocessed/featextract/clusters"
        )
    else:
        train_cluster_root = os.path.join(
            project_directory, f"preprocessed/train/featextract/clusters"
        )
        # process test data
        test_cluster_root = os.path.join(
            project_directory, f"preprocessed/test/featextract/clusters"
        )
        test_dfs = []
        for index, file in enumerate(test_loc_files):
            test_cluster_path = os.path.join(test_cluster_root, file)

            cluster_df = pq.read_table(test_cluster_path)
            # extract metadata
            gt_label_map = json.loads(
                cluster_df.schema.metadata[b"gt_label_map"].decode("utf-8")
            )
            gt_label_map = {int(key): value for key, value in gt_label_map.items()}
            gt_label = cluster_df.schema.metadata[b"gt_label"]
            gt_label = int(gt_label)
            label = gt_label_map[gt_label]

            # convert to polars
            cluster_df = pl.from_arrow(cluster_df)
            cluster_df = cluster_df.with_columns(pl.lit(label).alias("type"))
            cluster_df = cluster_df.with_columns(pl.lit(f"{file}").alias("file_name"))
            test_dfs.append(cluster_df)

    # process training data
    for index, file in enumerate(train_loc_files):
        train_cluster_path = os.path.join(train_cluster_root, file)

        cluster_df = pq.read_table(train_cluster_path)

        # extract metadata
        gt_label_map = json.loads(
            cluster_df.schema.metadata[b"gt_label_map"].decode("utf-8")
        )
        gt_label_map = {int(key): value for key, value in gt_label_map.items()}
        gt_label = cluster_df.schema.metadata[b"gt_label"]
        gt_label = int(gt_label)
        label = gt_label_map[gt_label]

        # convert to polars
        cluster_df = pl.from_arrow(cluster_df)
        cluster_df = cluster_df.with_columns(pl.lit(label).alias("type"))
        cluster_df = cluster_df.with_columns(pl.lit(f"{file}").alias("file_name"))
        train_dfs.append(cluster_df)

    # aggregate dfs into one big df
    train_df = pl.concat(train_dfs)
    train_df = train_df.to_pandas()
    if args.final_test:
        test_df = pl.concat(test_dfs)
        test_df = test_df.to_pandas()

    # save train and test df
    train_df.to_csv(
        os.path.join(project_directory, "output/train_df_manual.csv"), index=False
    )
    if args.final_test:
        test_df.to_csv(
            os.path.join(project_directory, "output/test_df_manual.csv"), index=False
        )


def analyse_nn_feats(project_directory, config, args):
    """Analyse the features of the clusters from neural network

    Args:
        project_directory (str): Location of the project directory
        config (dict): Configuration for this script
        args (dict): Arguments passed to this script

    Raises:
        ValueError: If device specified is neither cpu or gpu OR
            if attention to examine is not correctly specified OR
            if encoder not loc or cluster or fov
        NotImplementedError: If try to run attention on Loc or
            LocCluster instead of cluster
    """

    # ----------------------------

    if config["device"] == "gpu":
        device = torch.device("cuda")
    elif config["device"] == "cpu":
        device = torch.device("cpu")
    else:
        raise ValueError("Device should be cpu or gpu")

    # load in gt_label_map
    metadata_path = os.path.join(project_directory, "metadata.json")
    with open(
        metadata_path,
    ) as file:
        metadata = json.load(file)
        # add time ran this script to metadata
        gt_label_map = metadata["gt_label_map"]

    gt_label_map = {int(key): val for key, val in gt_label_map.items()}

    model_type = config["model"]

    # only works for locclusternet at the moment
    # 1. To construct datasets we use cluster_net required in model
    # 2. For explainability also assumes uses LocClusterNet
    assert model_type == "locclusternet"

    # initialise model
    model = model_choice(
        model_type,
        # this should parameterise the chosen model
        config[model_type],
        device=device,
    )

    # load in best model
    print("\n")
    print("Loading in best model")
    print("\n")
    if not args.final_test:
        # needs to be from same fold as below
        fold = config["fold"]
    model_name = config["model_name"]
    if not args.automatic:
        if not args.final_test:
            model_loc = os.path.join(
                project_directory, "models", f"fold_{fold}", model_name
            )
        else:
            model_loc = os.path.join(project_directory, "models", model_name)
    elif args.automatic:
        if not args.final_test:
            model_dir = os.path.join(project_directory, "models", f"fold_{fold}")
        else:
            model_dir = os.path.join(project_directory, "models")
        model_list = os.listdir(model_dir)
        assert len(model_list) == 1
        model_name = model_list[0]
        model_loc = os.path.join(model_dir, model_name)
    model.load_state_dict(torch.load(model_loc))
    model.to(device)
    model.eval()

    # need to create a homogenous dataset consisting only of clusters from the heterogeneous graph
    data_folder = os.path.join(project_directory, "processed", "featanalysis")

    if not args.final_test:
        input_train_folder = os.path.join(
            project_directory, "processed", f"fold_{fold}", "train"
        )
        input_val_folder = os.path.join(
            project_directory, "processed", f"fold_{fold}", "val"
        )
        input_test_folder = os.path.join(
            project_directory, "processed", f"fold_{fold}", "test"
        )
    else:
        input_train_folder = os.path.join(project_directory, "processed", "train")
        input_val_folder = os.path.join(project_directory, "processed", "val")
        input_test_folder = os.path.join(project_directory, "processed", "test")
    output_train_folder = os.path.join(data_folder, "train")
    output_val_folder = os.path.join(data_folder, "val")
    output_test_folder = os.path.join(data_folder, "test")

    output_folders = [output_train_folder, output_val_folder, output_test_folder]
    for folder in output_folders:
        if not os.path.exists(folder):
            os.makedirs(folder)

    # initialise train/validation and test sets

    # note these datastructures have been passed through
    # PointNet/PointTransformer therefore localisations
    # have been embedded into cluster
    loc_model = model.loc_net
    loc_model.eval()

    cluster_train_set = datastruc.ClusterDataset(
        input_train_folder,
        output_train_folder,
        label_level=None,
        pre_filter=None,
        save_on_gpu=None,
        transform=None,
        pre_transform=None,
        fov_x=None,
        fov_y=None,
        from_hetero_loc_cluster=True,
        loc_net=loc_model,
        device=device,
    )

    cluster_val_set = datastruc.ClusterDataset(
        input_val_folder,
        output_val_folder,
        label_level=None,
        pre_filter=None,
        save_on_gpu=None,
        transform=None,
        pre_transform=None,
        fov_x=None,
        fov_y=None,
        from_hetero_loc_cluster=True,
        loc_net=loc_model,
        device=device,
    )

    cluster_test_set = datastruc.ClusterDataset(
        input_test_folder,
        output_test_folder,
        label_level=None,
        pre_filter=None,
        save_on_gpu=None,
        transform=None,
        pre_transform=None,
        fov_x=None,
        fov_y=None,
        from_hetero_loc_cluster=True,
        loc_net=loc_model,
        device=device,
    )

    # test set where localisations are yet to be passed through any network

    # load in test dataset
    loc_test_set = datastruc.ClusterLocDataset(
        None,  # raw_loc_dir_root
        None,  # raw_cluster_dir_root
        input_test_folder,  # processed_dir_root
        label_level=None,
        pre_filter=None,
        save_on_gpu=None,
        transform=None,
        pre_transform=None,
        loc_feat=None,
        cluster_feat=None,
        min_feat_locs=None,
        max_feat_locs=None,
        min_feat_clusters=None,
        max_feat_clusters=None,
        kneighboursclusters=None,
        fov_x=None,
        fov_y=None,
        kneighbourslocs=None,
    )

    # ------- GRAPHXAI --------

    warnings.warn(
        "Assumes\
                      1. Using a ClusterNet \
                      2. Embedding is in a final cluster encoder layer\
                      3. Graph level explanation"
    )

    # need to create a model that acts on the homogeneous data for cluster and locs
    cluster_model = ClusterNetHomogeneous(model.cluster_net, config[model_type])
    cluster_model.to(device)
    cluster_model.eval()

    # train pgexplainer
    if "pgex" in config.keys():
        print("Training PGEX...")
        max_epochs = config["pgex"]["max_epochs"]
        lr = config["pgex"]["lr"]
        edge_size = config["pgex"]["edge_size"]
        edge_ent = config["pgex"]["edge_ent"]
        temp = config["pgex"]["temp"]
        bias = config["pgex"]["bias"]

        # PGExplainer make it return logprobs
        pg_explainer = Explainer(
            model=cluster_model,
            algorithm=PGExplainer(
                epochs=max_epochs,
                lr=lr,
                edge_size=edge_size,
                edge_ent=edge_ent,
                temp=temp,
                bias=bias,
            ),
            explanation_type="phenomenon",
            edge_mask_type="object",
            model_config=dict(
                mode="multiclass_classification",
                task_level="graph",
                return_type="log_probs",
            ),
        )
        pg_explainer.algorithm.mlp.to(device)

        ## Required to first train PGExplainer on the dataset:
        pgex_train_set = torch.utils.data.ConcatDataset(
            [cluster_train_set, cluster_val_set]
        )

        batch_size = config["pgex"]["batch_size"]

        # initialise loader
        train_loader = L.DataLoader(
            pgex_train_set,
            batch_size=batch_size,  # change in config
            shuffle=True,
            drop_last=True,
        )

        # train pgexplainer
        print("Training")
        for epoch in range(max_epochs):
            total_loss = 0
            items = 0
            for index, item in enumerate(train_loader):
                loss = pg_explainer.algorithm.train(
                    epoch,
                    cluster_model,
                    item.x,
                    item.edge_index,
                    target=item.y,
                    pos=item.pos,
                    batch=item.batch,
                    # return logprobs
                    logits=False,
                )
                items += index * batch_size
                total_loss += loss
            print(f"Epoch: {epoch}; Loss : {total_loss/items}")

    # get item to evaluate on
    dataitem_idx = config["dataitem"]
    for idx in dataitem_idx:
        cluster_dataitem = cluster_test_set.get(idx)
        loc_dataitem = loc_test_set.get(idx)
        loc_dataitem.to(device)

        # generate prediction for the graph
        logits = cluster_model(
            cluster_dataitem.x,
            cluster_dataitem.edge_index,
            torch.tensor([0], device=device),
            cluster_dataitem.pos,
            logits=True,
        )
        prediction = logits.argmax(-1).item()

        # print out prediction & gt label
        print("-----")
        print(f"Item {idx}")
        print("Predicted label: ", gt_label_map[prediction])
        print("GT label: ", gt_label_map[cluster_dataitem.y.cpu().item()])

        # ---- subgraphx -----
        if "subgraphx" in config.keys():
            print("Subgraphx...")
            explainer = SubgraphX(
                cluster_model,
                num_classes=config["subgraphx"]["num_classes"],
                device=device,
                explain_graph=True,
                rollout=config["subgraphx"]["rollout"],
                min_atoms=config["subgraphx"]["min_atoms"],
                c_puct=config["subgraphx"]["c_puct"],
                expand_atoms=config["subgraphx"]["expand_atoms"],
                high2low=config["subgraphx"]["high2low"],
                local_radius=config["subgraphx"]["local_radius"],
                sample_num=config["subgraphx"]["sample_num"],
                reward_method=config["subgraphx"]["reward_method"],
                subgraph_building_method=config["subgraphx"][
                    "subgraph_building_method"
                ],
                vis=False,
            )

            # generate explanation for the graph
            _, explanation_results, related_preds = explainer(
                cluster_dataitem.x,
                cluster_dataitem.edge_index,
                forward_kwargs={
                    "batch": torch.tensor([0], device=device),
                    "pos": cluster_dataitem.pos,
                    "logits": True,  # has to be True
                },
                max_nodes=config["subgraphx"]["max_nodes"],
            )

            # process explanation results
            explanation_results = explanation_results[prediction]
            explanation_results = explainer.read_from_MCTSInfo_list(explanation_results)
            tree_node_x = find_closest_node_result(
                explanation_results, max_nodes=config["subgraphx"]["max_nodes"]
            )

            # generate metrics for explanation
            nodelist = tree_node_x.coalition
            node_imp = torch.zeros(len(cluster_dataitem.pos))
            node_imp[nodelist] = 1.0
            x_collector = XCollector()
            x_collector.collect_data(
                tree_node_x.coalition, related_preds, label=prediction
            )

            # print metrics for explanation
            print(f"Positive fidelity closer to 1 better: {x_collector.fidelity:.4f})")
            print(
                f"Negative fidelity closer to 0 better: {x_collector.fidelity_inv:.4f})"
            )
            print(f"Sparsity: {x_collector.sparsity:.4f}")
            print(f"Accuracy: {x_collector.accuracy:.4f}")
            print(f"Stability: {x_collector.stability:.4f}")

            # evaluate explanation

            visualise_explanation(
                cluster_dataitem.pos,
                cluster_dataitem.edge_index,
                node_imp=node_imp.to(device),
                edge_imp=None,
            )

        # ---- gradcam ----
        if "gradcam" in config.keys():
            raise NotImplementedError("GradCAM not implemented yet")
            print("GradCAM...")
            # To implement GradCAM we need to remove all MLP layers
            # as gradcam works by getting the weight attribute of the layer
            # but MLP doesn't have this attribute therefore replace all MLP
            # with the parts of it
            explainer = GradCAM(
                cluster_model,
                explain_graph=True,
            )

            # generate explanation for the graph
            edge_masks, hard_edge_masks, related_preds = explainer(
                cluster_dataitem.x,
                cluster_dataitem.edge_index,
                forward_kwargs={
                    "batch": torch.tensor([0], device=device),
                    "pos": cluster_dataitem.pos,
                    "logits": True,  # has to be True
                },
                # max_nodes=config["gradcam"]["max_nodes"],
                num_classes=config["gradcam"]["num_classes"],
                sparsity=config["gradcam"]["sparsity"],
            )

            # generate metrics for explanation
            x_collector = XCollector()
            x_collector.collect_data(
                hard_edge_masks, related_preds, label=cluster_dataitem.y
            )

            # print metrics for explanation
            print(f"Positive fidelity closer to 1 better: {x_collector.fidelity:.4f})")
            print(
                f"Negative fidelity closer to 0 better: {x_collector.fidelity_inv:.4f})"
            )
            print(f"Sparsity: {x_collector.sparsity:.4f}")
            print(f"Accuracy: {x_collector.accuracy:.4f}")
            print(f"Stability: {x_collector.stability:.4f}")

            # evaluate explanation
            visualise_explanation(
                cluster_dataitem.pos,
                cluster_dataitem.edge_index,
                node_imp=node_imp.to(device),
                edge_imp=None,
            )

        # ---- pgexplainer ----
        if "pgex" in config.keys():
            print("PGEX evaluate...")

            # explain cluster dataitem
            explanation = pg_explainer(
                cluster_dataitem.x,
                cluster_dataitem.edge_index,
                target=cluster_dataitem.y,
                pos=cluster_dataitem.pos,
                batch=torch.zeros(
                    cluster_dataitem.x.shape[0], device=device, dtype=torch.int64
                ),
                # return logprobs
                logits=False,
            )
            # metrics
            print(
                f"Warning there are {torch.count_nonzero(explanation.edge_mask)} non zero elements in the edge mask out of {len(explanation.edge_mask)} elements"
            )
            explanation.edge_mask = torch.where(
                explanation.edge_mask > config["edge_mask_threshold"],
                explanation.edge_mask,
                0.0,
            )
            print(
                f"Post thresholding there are {torch.count_nonzero(explanation.edge_mask)} non zero elements in the edge mask out of {len(explanation.edge_mask)} elements"
            )
            pos_fid, neg_fid = metric.fidelity(pg_explainer, explanation)
            print(f"Positive fidelity closer to 1 better: {pos_fid})")
            print(f"Negative fidelity closer to 0 better: {neg_fid})")
            unf = metric.unfaithfulness(pg_explainer, explanation)
            print(f"Unfaithfulness, closer to 0 better {unf}")

            # visualise explanation
            visualise_explanation(
                cluster_dataitem.pos,
                cluster_dataitem.edge_index,
                node_imp=None,
                edge_imp=explanation.edge_mask.to(device),
            )

        # ---- attention -----
        # use model - logprobs or clustermodel - raw
        if "attention" in config.keys():
            print("---- Attention ----")
            scale = config["attention"]["scale"]
            reduce = config["attention"]["reduce"]

            if scale == "cluster":
                attention_model = cluster_model
                return_type = "log_probs"  # attention doesn't use the target nor the return type which is used to generate the target therefore this argument is irrelevant
            elif scale == "loc":
                raise NotImplementedError(
                    "Not currently implementing attention for PointTransformer as not easy to implement 1. Edges not fixed constructed on the go by Transformer 2. Input to forward method is data not x, edge_index etc"
                )
                attention_model = loc_model
                return_type = "log_probs"  # attention doesn't use the target nor the return type which is used to generate the target therefore this argument is irrelevant
            elif scale == "loccluster":
                raise NotImplementedError(
                    "LocCluster is not currently implemented as attention explainer doesn't accept hereogeneous graphs"
                )
            else:
                raise NotImplementedError(
                    "attention model must be cluster, point or pointcluster"
                )

            explainer = Explainer(
                model=attention_model,
                algorithm=AttentionExplainer(reduce=reduce),
                explanation_type="model",
                node_mask_type=None,
                edge_mask_type="object",
                model_config=dict(
                    mode="multiclass_classification",
                    task_level="graph",
                    # return logprobs
                    return_type=return_type,
                ),
            )

            if scale == "cluster":
                explanation = explainer(
                    x=cluster_dataitem.x,
                    edge_index=cluster_dataitem.edge_index,
                    target=None,  # attention doesn't use the target nor the return type which is used to generate the target therefore this argument is irrelevant
                    batch=torch.tensor([0], device=device),
                    pos=cluster_dataitem.pos,
                    # return logprobs
                    logits=False,
                )
                # metrics
                print(
                    f"Warning there are {torch.count_nonzero(explanation.edge_mask)} non zero elements in the edge mask out of {len(explanation.edge_mask)} elements"
                )
                explanation.edge_mask = torch.where(
                    explanation.edge_mask > config["edge_mask_threshold"],
                    explanation.edge_mask,
                    0.0,
                )
                print(
                    f"Post thresholding there are {torch.count_nonzero(explanation.edge_mask)} non zero elements in the edge mask out of {len(explanation.edge_mask)} elements"
                )
                pos_fid, neg_fid = metric.fidelity(explainer, explanation)
                print(f"Positive fidelity closer to 1 better: {pos_fid})")
                print(f"Negative fidelity closer to 0 better: {neg_fid})")
                unf = metric.unfaithfulness(explainer, explanation)
                print(f"Unfaithfulness, closer to 0 better {unf}")
                visualise_explanation(
                    cluster_dataitem.pos,
                    cluster_dataitem.edge_index,
                    node_imp=None,
                    edge_imp=explanation.edge_mask.to(device),
                )
            elif scale == "loc":
                loc_x_dict, loc_pos_dict, loc_edge_index_dict, _ = parse_data(
                    loc_dataitem, None
                )
                explanation = explainer(
                    x=loc_x_dict["locs"],
                    edge_index=loc_edge_index_dict["locs", "in", "clusters"],
                    pos_locs=loc_pos_dict["locs"],
                    target=None,  # attention doesn't use the target nor the return type which is used to generate the target therefore this argument is irrelevant
                    # batch=torch.tensor([0], device=device),
                    logits=False,
                )
                # metrics
                print(
                    f"Warning there are {torch.count_nonzero(explanation.edge_mask)} non zero elements in the edge mask out of {len(explanation.edge_mask)} elements"
                )
                explanation.edge_mask = torch.where(
                    explanation.edge_mask > config["edge_mask_threshold"],
                    explanation.edge_mask,
                    0.0,
                )
                print(
                    f"Post thresholding there are {torch.count_nonzero(explanation.edge_mask)} non zero elements in the edge mask out of {len(explanation.edge_mask)} elements"
                )
                pos_fid, neg_fid = metric.fidelity(explainer, explanation)
                print(f"Positive fidelity closer to 1 better: {pos_fid})")
                print(f"Negative fidelity closer to 0 better: {neg_fid})")
                unf = metric.unfaithfulness(explainer, explanation)
                print(f"Unfaithfulness, closer to 0 better {unf}")
                visualise_explanation(
                    loc_pos_dict["locs"],
                    loc_edge_index_dict["locs", "in", "clusters"],
                    node_imp=None,
                    edge_imp=explanation.edge_mask.to(device),
                )

    # ------- BOXPLOT/UMAP/SKLEARN SETUP ---------

    print("Feature analysis...")

    # need to ensure no manual features being analysed
    with open("config/process.yaml", "r") as ymlfile:
        process_config = yaml.safe_load(ymlfile)
    cluster_features = process_config["cluster_feat"]
    assert cluster_features is None

    # aggregate cluster features into collated df
    if not args.final_test:
        train_dataset = torch.utils.data.ConcatDataset(
            [cluster_train_set, cluster_val_set, cluster_test_set]
        )
        test_dataset = None
    else:
        train_dataset = torch.utils.data.ConcatDataset(
            [cluster_train_set, cluster_val_set]
        )
        test_dataset = cluster_test_set

    features_to_csv(
        train_dataset,
        test_dataset,
        cluster_model,
        gt_label_map,
        "loc",
        device,
        project_directory,
        args.final_test,
    )
    features_to_csv(
        train_dataset,
        test_dataset,
        cluster_model,
        gt_label_map,
        "cluster",
        device,
        project_directory,
        args.final_test,
    )
    features_to_csv(
        train_dataset,
        test_dataset,
        cluster_model,
        gt_label_map,
        "fov",
        device,
        project_directory,
        args.final_test,
    )


def features_to_csv(
    train_dataset,
    test_dataset,
    cluster_model,
    gt_label_map,
    encoder,
    device,
    project_directory,
    final_test,
):
    """Convert features to .csv file

    Args:
        train_dataset (dataset): Training dataset
        test_dataset (dataset): Test dataset
        cluster_model (pyg model): PyG model
        gt_label_map (dict): GT label map
        encoder (string): Which encoder to use
        device (torch deive): What device its on
        project_directory (string): Where is project directory
        final_test (bool): Whether is final test or not"""

    train_dfs = get_features(
        train_dataset, cluster_model, gt_label_map, encoder, device
    )
    if final_test:
        test_dfs = get_features(
            test_dataset, cluster_model, gt_label_map, encoder, device
        )

    # aggregate dfs into one big df
    train_df = pl.concat(train_dfs)
    train_df = train_df.to_pandas()
    if final_test:
        test_df = pl.concat(test_dfs)
        test_df = test_df.to_pandas()

    # save train and test df
    train_df.to_csv(
        os.path.join(project_directory, f"output/train_df_nn_{encoder}.csv"),
        index=False,
    )
    if final_test:
        test_df.to_csv(
            os.path.join(project_directory, f"output/test_df_nn_{encoder}.csv"),
            index=False,
        )


def get_features(dataset, cluster_model, gt_label_map, encoder, device):
    """Get features from the neural network

    Args:
        dataset (dataset): PyG dataset to get features for
        cluster_model (model): PyG model to get features out of
        gt_label_map (dict): Dictionary mapping gt labels
        encoder (string): Either loc, cluster or fov
        device (torch device): Device running on

    Returns:
        dfs (list): Dataframes with features from encoding

    Raises:
        ValueError: If encoder not loc, fov or cluster
    """

    dfs = []

    # a dict to store the activations
    activation = {}

    def getActivation(name):
        # the hook signature
        def hook(model, input, output):
            activation[name] = output.detach()

        return hook

    # register forward hook
    h_0 = cluster_model.cluster_encoder_3.register_forward_hook(
        getActivation("clusterencoder")
    )
    h_1 = cluster_model.pool.register_forward_hook(getActivation("globalpool"))

<<<<<<< HEAD
    print("Encoder: ", encoder)
    predictions = []
    labels = []
=======
    labels = []
    predictions = []
>>>>>>> 3b60d75b

    for _, data in enumerate(dataset):
        # gt label
        gt_label = int(data.y)
        label = gt_label_map[gt_label]
        data.to(device)

        # file name
        file_name = data.name + ".parquet"

        # forward through network
<<<<<<< HEAD
        prediction = cluster_model(
=======
        logits = cluster_model(
>>>>>>> 3b60d75b
            data.x,
            data.edge_index,
            torch.tensor([0], device=device),
            data.pos,
            logits=True,
        )

<<<<<<< HEAD
        predictions.append(prediction.log_softmax(dim=-1).argmax().cpu().item())
        labels.append(data.y[0].cpu().item())
=======
        prediction = logits.argmax(-1).item()
        labels.append(gt_label)
        predictions.append(prediction)
>>>>>>> 3b60d75b

        # convert to polars
        if encoder == "loc":
            data = data.x.detach().cpu().numpy()
        elif encoder == "cluster":
            data = activation["clusterencoder"].cpu().numpy()
        elif encoder == "fov":
            data = activation["globalpool"].cpu().numpy()
        else:
            raise ValueError("encoder should be loc or cluster")
        cluster_df = pl.DataFrame(data)
        cluster_df = cluster_df.with_columns(pl.lit(label).alias("type"))
        cluster_df = cluster_df.with_columns(pl.lit(f"{file_name}").alias("file_name"))
        dfs.append(cluster_df)

<<<<<<< HEAD
    print("accuracy: ", accuracy_score(labels, predictions))
=======
    print("accuracy", accuracy_score(labels, predictions))
>>>>>>> 3b60d75b

    # remove foward hook
    h_0.remove()
    h_1.remove()

    return dfs


# save yaml file
# yaml_save_loc = os.path.join(project_directory, "featextract.yaml")
# with open(yaml_save_loc, "w") as outfile:
#    yaml.dump(config, outfile)


if __name__ == "__main__":
    main()<|MERGE_RESOLUTION|>--- conflicted
+++ resolved
@@ -1181,14 +1181,9 @@
     )
     h_1 = cluster_model.pool.register_forward_hook(getActivation("globalpool"))
 
-<<<<<<< HEAD
     print("Encoder: ", encoder)
     predictions = []
     labels = []
-=======
-    labels = []
-    predictions = []
->>>>>>> 3b60d75b
 
     for _, data in enumerate(dataset):
         # gt label
@@ -1200,11 +1195,7 @@
         file_name = data.name + ".parquet"
 
         # forward through network
-<<<<<<< HEAD
-        prediction = cluster_model(
-=======
         logits = cluster_model(
->>>>>>> 3b60d75b
             data.x,
             data.edge_index,
             torch.tensor([0], device=device),
@@ -1212,14 +1203,10 @@
             logits=True,
         )
 
-<<<<<<< HEAD
-        predictions.append(prediction.log_softmax(dim=-1).argmax().cpu().item())
-        labels.append(data.y[0].cpu().item())
-=======
+
         prediction = logits.argmax(-1).item()
         labels.append(gt_label)
         predictions.append(prediction)
->>>>>>> 3b60d75b
 
         # convert to polars
         if encoder == "loc":
@@ -1235,11 +1222,7 @@
         cluster_df = cluster_df.with_columns(pl.lit(f"{file_name}").alias("file_name"))
         dfs.append(cluster_df)
 
-<<<<<<< HEAD
     print("accuracy: ", accuracy_score(labels, predictions))
-=======
-    print("accuracy", accuracy_score(labels, predictions))
->>>>>>> 3b60d75b
 
     # remove foward hook
     h_0.remove()
