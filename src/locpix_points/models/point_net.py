"""SimplePointNet

PointNets are adapted from
https://github.com/pyg-team/pytorch_geometric/blob/master/examples/pointnet2_classification.py
and
https://github.com/pyg-team/pytorch_geometric/blob/master/examples/pointnet2_segmentation.py

Originally in
PointNet https://arxiv.org/abs/1612.00593
and
PointNet++ https://arxiv.org/abs/1706.02413
"""

import torch
from torch_geometric.nn import (
    MLP,
    PointNetConv,
    fps,
    global_max_pool,
    knn_interpolate,
    radius,
)
from torch_geometric.utils import sort_edge_index, coalesce, contains_self_loops
import warnings

# TODO: layer sizes
# make sure sizes multiples of 8 to map onto tensor cores

# note the following is taken directly from example on pytorch geometric
# github


class SAModule(torch.nn.Module):
    """SA module adapted from https://github.com/pyg-team/pytorch_geometric/blob/
    master/examples/pointnet2_classification.py from PointNet/PointNet++

    Args:
        conv (neural net) : PointNetConv from Pytorch Geometric - this
            is the PointNet architecture defining function applied to each
            point"""

    def __init__(self, ratio, r, k, local_nn, global_nn, static=False):
        super().__init__()
        self.ratio = ratio
        self.r = r
        self.k = k
        self.conv = PointNetConv(local_nn, global_nn, add_self_loops=False)
<<<<<<< HEAD
        self.static = static

    def forward(self, x, pos, batch, edge_index=None):
        raise ValueError("This radius has a bug in it")
        if not self.static:
            idx = fps(pos, batch, ratio=self.ratio)
            row, col = radius(
                # add one to nearest neighs as nearest neighs includes itself
                pos,
                pos[idx],
                self.r,
                batch,
                batch[idx],
                max_num_neighbors=self.k + 1,
            )
            edge_index = torch.stack([col, row], dim=0)
            # remove duplicate edges
            # edge_index = coalesce(edge_index)
            x_dst = None if x is None else x[idx]
            # assert contains_self_loops(
            #    torch.stack([edge_index[0, :], idx[edge_index[1, :]]])
            # )
            x = self.conv((x, x_dst), (pos, pos[idx]), edge_index)
            pos, batch = pos[idx], batch[idx]
        else:
            x = self.conv(x, pos, edge_index)
=======

    def forward(self, x, pos, batch):
        idx = fps(pos, batch, ratio=self.ratio)
        raise ValueError("This radius has a bug in it")
        row, col = radius(
            # add one to nearest neighs as nearest neighs includes itself
            pos,
            pos[idx],
            self.r,
            batch,
            batch[idx],
            max_num_neighbors=self.k + 1,
        )
        edge_index = torch.stack([col, row], dim=0)
        # remove duplicate edges
        # edge_index = coalesce(edge_index)
        x_dst = None if x is None else x[idx]
        # assert contains_self_loops(
        #    torch.stack([edge_index[0, :], idx[edge_index[1, :]]])
        # )
        x = self.conv((x, x_dst), (pos, pos[idx]), edge_index)
        pos, batch = pos[idx], batch[idx]
>>>>>>> f7a790eb
        return x, pos, batch


class GlobalSAModule(torch.nn.Module):
    """Global SA module adapted from https://github.com/pyg-team/pytorch_geometric/blob/
    master/examples/pointnet2_classification.py from PointNet/PointNet++

    Args:
        nn (neural net) : Neural network which acts on points"""

    def __init__(self, nn):
        super().__init__()
        self.nn = nn

    def forward(self, x, pos, batch):
        x = self.nn(torch.cat([x, pos], dim=1))
        # aggregate the features for each cluster
        sorted_batch, _ = torch.sort(batch)
        assert torch.equal(batch, sorted_batch)
        x = global_max_pool(x, batch)
        # this is only relevant to segmentation
        pos = pos.new_zeros((x.size(0), pos.shape[-1]))
        # this only works if batch was ordered in the first place
        # as otherwise won't match up
        batch = torch.arange(x.size(0), device=batch.device)
        return x, pos, batch


class PointNetEmbedding(torch.nn.Module):
    """PointNet embedding model as noted modified from above

    Args:
        config (dictionary) : Configure with these parameters with following keys
        ratio (list) : Ratio of points to sample for each layer
        radius (list) : Radius of neighbourhood to consider for each layer
        channels (list) : Channel sizes for each layer
        dropout (float) : Dropout for the final layer
        static (bool): If true edge index is precaculated
    """

    def __init__(self, config, static=False):
        super().__init__()
        self.name = "PointNetEmbedding"

        local_channels = config["local_channels"]
        global_channels = config["global_channels"]
        global_sa_channels = config["global_sa_channels"]
        final_channels = config["final_channels"]
        dropout = config["dropout"]
        k = config["k"]
        radius = config["radius"]
        ratio = config["ratio"]
        self.static = static

        # Input channels account for both `pos` and node features.
        # Note that plain last layers causes issues!!
        self.sa1_module = SAModule(
            ratio[0],
            radius[0],
            k,
            MLP(local_channels[0], plain_last=True),  # BN
            MLP(global_channels[0], plain_last=True),  # BN
            static=static,
        )
        self.sa2_module = SAModule(
            ratio[1],
            radius[1],
            k,
            MLP(local_channels[1], plain_last=True),  # BN
            MLP(global_channels[1], plain_last=True),  # BN
            static=static,
        )
        self.sa3_module = SAModule(
            ratio[2],
            radius[2],
            k,
            MLP(local_channels[2], plain_last=True),  # BN
            MLP(global_channels[2], plain_last=True),  # BN
            static=static,
        )
        self.sa4_module = GlobalSAModule(MLP(global_sa_channels, plain_last=True))  # BN

        # don't worry, has a plain last layer where no non linearity, norm or dropout
        self.mlp = MLP(
            final_channels, dropout=dropout, norm=None, plain_last=True
        )  # BN

        warnings.warn("PointNet embedding requires the clusterID to be ordered")

    def forward(self, x, pos, batch, edge_index=None):
        if self.static:
            assert edge_index is not None
        x = self.sa1_module(x, pos, batch, edge_index=edge_index)
        x = self.sa2_module(*x, edge_index=edge_index)
        x = self.sa3_module(*x, edge_index=edge_index)
        sa4_out = self.sa4_module(*x)
        x, pos, batch = sa4_out

        return self.mlp(x)


class FPModule(torch.nn.Module):
    """FP module adapted from https://github.com/pyg-team/pytorch_geometric/blob/master/
    examples/pointnet2_segmentation.py from PointNet/PointNet++

    Args:
        k (int) :  Number of neighbours to consider during interpolation of features
        nn (neural net) : Net which acts on features for each point"""

    def __init__(self, k, nn):
        super().__init__()
        self.k = k
        self.nn = nn

    def forward(self, x, pos, batch, x_skip, pos_skip, batch_skip):
        x = knn_interpolate(x, pos, pos_skip, batch, batch_skip, k=self.k)
        if x_skip is not None:
            x = torch.cat([x, x_skip], dim=1)
        x = self.nn(x)
        return x, pos_skip, batch_skip


class PointNetSegmentation(torch.nn.Module):
    """PointNet segmentation model as noted modified from above

    Args:
        config (dictionary) : Configure with these parameters with following keys
            ratio (list) : Ratio of points to sample for each layer
            radius (list) : Radius of neighbourhood to consider for each layer
            sa_channels (list) : Channel sizes for each layer of sa modules
            fp_channels (list) : Channel sizes for each layer of fp modules
            output_channels (list) : Channel sizes for each layer of final MLP
            k (list) : k nearest neighbours to consider for each fp module
            dropout (float) : Dropout for the final layer
    """

    def __init__(self, config):
        super().__init__()
        self.name = "PointNetSegmentation"
        ratio = config["ratio"]
        radius = config["radius"]
        sa_channels = config["sa_channels"]
        fp_channels = config["fp_channels"]
        output_channels = config["output_channels"]
        k = config["k"]
        dropout = config["dropout"]

        # Input channels account for both `pos` and node features.
        self.sa1_module = SAModule(ratio[0], radius[0], MLP(sa_channels[0]))
        self.sa2_module = SAModule(ratio[1], radius[1], MLP(sa_channels[1]))
        self.sa3_module = GlobalSAModule(MLP(sa_channels[2]))

        self.fp3_module = FPModule(k[0], MLP(fp_channels[0]))
        self.fp2_module = FPModule(k[1], MLP(fp_channels[1]))
        self.fp1_module = FPModule(k[2], MLP(fp_channels[2]))

        # don't worry, has a plain last layer where no non linearity, norm or dropout
        self.mlp = MLP(output_channels, dropout=dropout)

        warnings.warn("There are redundant linear layers here...")

        # self.lin1 = torch.nn.Linear(128, 128)
        # self.lin2 = torch.nn.Linear(128, 128)
        # self.lin3 = torch.nn.Linear(128, None)

    def forward(self, data):
        sa0_out = (data.x, data.pos, data.batch)
        sa1_out = self.sa1_module(*sa0_out)
        sa2_out = self.sa2_module(*sa1_out)
        sa3_out = self.sa3_module(*sa2_out)

        fp3_out = self.fp3_module(*sa3_out, *sa2_out)
        fp2_out = self.fp2_module(*fp3_out, *sa1_out)
        x, _, _ = self.fp1_module(*fp2_out, *sa0_out)

        return self.mlp(x).log_softmax(dim=-1)<|MERGE_RESOLUTION|>--- conflicted
+++ resolved
@@ -45,34 +45,6 @@
         self.r = r
         self.k = k
         self.conv = PointNetConv(local_nn, global_nn, add_self_loops=False)
-<<<<<<< HEAD
-        self.static = static
-
-    def forward(self, x, pos, batch, edge_index=None):
-        raise ValueError("This radius has a bug in it")
-        if not self.static:
-            idx = fps(pos, batch, ratio=self.ratio)
-            row, col = radius(
-                # add one to nearest neighs as nearest neighs includes itself
-                pos,
-                pos[idx],
-                self.r,
-                batch,
-                batch[idx],
-                max_num_neighbors=self.k + 1,
-            )
-            edge_index = torch.stack([col, row], dim=0)
-            # remove duplicate edges
-            # edge_index = coalesce(edge_index)
-            x_dst = None if x is None else x[idx]
-            # assert contains_self_loops(
-            #    torch.stack([edge_index[0, :], idx[edge_index[1, :]]])
-            # )
-            x = self.conv((x, x_dst), (pos, pos[idx]), edge_index)
-            pos, batch = pos[idx], batch[idx]
-        else:
-            x = self.conv(x, pos, edge_index)
-=======
 
     def forward(self, x, pos, batch):
         idx = fps(pos, batch, ratio=self.ratio)
@@ -95,7 +67,6 @@
         # )
         x = self.conv((x, x_dst), (pos, pos[idx]), edge_index)
         pos, batch = pos[idx], batch[idx]
->>>>>>> f7a790eb
         return x, pos, batch
 
 
