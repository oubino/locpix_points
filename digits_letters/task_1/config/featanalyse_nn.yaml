# map from real terms to the integer labels
label_map:
  one: 0
  two: 1
  three: 2
  T: 3
  O: 4
  L: 5
  grid: 6

# whether to run on gpu or cpu
device: gpu # Options: [cpu, gpu]

# choice of model
model: locclusternet # Options: see train.yaml

# fold for which we load the model from
fold: 0
# if automatic flag not specified then load in specific model name
# the name of the model can be found from weights&bias for the corresponding fold
model_name: FOO.pt

# parameters for the network
locclusternet:

  # +++ LocNet parameters +++
  loc_conv_type: pointnet # Options: [pointnet, pointtransformer]
  # Ratio of points to sample from the point cloud
  ratio: 0.5
  # For each point we sample nearest neighbours up to nearest neighbours (k)
  k: 5

  # +++++ PointNet parameters +++++
  local_channels: [[2, 4, 6],[12, 14, 16], [22,24,26]]
  global_channels: [[6, 8, 10],[16, 18, 20], [26,28,30]]
  global_sa_channels: [32, 30, 28, 26]
  final_channels: [26, 24, 22, 8]
  # For each point we sample nearest neighbours up to radius
  radius: 1.0

  # +++++ PointTransformer parameters +++++
  # Number of channels input to first MLP
  in_channels: 0
  # Number of channels out of the final layer
  out_channels: 8
  # Channels for the transformer/transition down blocks
  dim_model: [16, 32, 64]
  pos_nn_layers: 64
  attn_nn_layers: 64
  # Hidden channels for final MLP
  output_mlp_layers: 128

  # ++++++++++++++++++++++++++++++++++++++++

  # +++++ ClusterNet parameters +++++
  # Dropout for each layer
  dropout: 0.0
  cluster_conv_type: pointnet # Options: [gin, transformer, pointnet, pointtransformer]
  # number of final output channels
  OutputChannels: 7
  # add position coordinates to each cluster
  add_cluster_pos: False

  # --- if cluster_conv_type == gin OR pointnet ------------
  ClusterEncoderChannels: [[[10, 12, 14], [14, 16, 16]],[[18, 20, 22], [22, 24, 24]],[[26, 28, 30], [30, 32, 32]],[[34, 36, 38], [38, 40, 40]]]
  # ------------------------------------

  # --- if cluster_conv_type == transformer ----
  # Out channels for each layer
  tr_out_channels: [16, 24, 32, 40]
  # Number of multihead attention layers
  tr_heads: 1
  # If False multi-head attentions are averaged rather than being concatenated
  tr_concat: True
  # See https://pytorch-geometric.readthedocs.io/en/latest/generated/torch_geometric.nn.conv.TransformerConv.html for difference
  # when beta is True
  tr_beta: False
  # ------------------------------------

  # --- if cluster_conv_type == pointtransformer ------------
  # input channel size for each layer
  pt_tr_in_channels: [8, 16, 24, 32]
  # output channel size for each layer
  pt_tr_out_channels: [16, 24, 32, 40]
  # size of hidden channel for position NN
  pt_tr_pos_nn_layers: 32
  # size of hidden channel for attention NN
  pt_tr_attn_nn_layers: 32
  # dimensions of data: options = [2,3]
  pt_tr_dim: 2
  # -------------------------------------------------

<<<<<<< HEAD
# plot pca length/area vs convex hull to compare
=======
# if want to look at cluster features after having just gone through locnet: loc
# if want to look at cluster features having gone through cluster net as well: cluster
# if want to look at per fov features: fov
encoder: fov
# plot pca length/area vs convex hull to compare
pca_vs_convex_hull: False
# plot features to screen (features will be saved regardless)
boxplots: False
# run umap on the features
umap:
  # if implement True will run UMAP
  implement: True
  # number of neighbors
  n_neighbors: 20
  # min distance
  min_dist: 0.5
# run kmeans on the features
kmeans: False
# run pca on the data
pca:
  # if implement True will run PCA
  implement: True
  # number of compoments to retain during PCA
  n_components: 2

# if specified then logistic regression applied to features
log_reg:
  # penalties to evaluate
  logistic__penalty: ["l2"]
  # inverse of regularisation strength
  C: [0.1, 0.5, 1]

# if specified then decision tree applied to features
dec_tree:
  # depth of tree
  max_depth: [40, 45, 50]
  # number features to consider
  max_features: [4, 5, 6]

# if specified then svm applied to features
svm:
  # regularisation parameter
  C: [1]
  #'kernel used
  kernel: ["rbf"]
  # kernel coefficient
  gamma: ["scale"]

# if specified then knn applied to features
knn:
  # number of neighbours
  n_neighbors: [3,5,7,9,11]
  # weight function used during prediction
  weights: ["distance"]
>>>>>>> 3b60d75b

# ---- Explainable AI arguments -----

# list of files to run through XAI
# any integers starting from 0 up to number of test dataitems
dataitem: [19, 2000, 2001, 2020]

# threshold to apply to edge mask for pyg explain
edge_mask_threshold: 0.5

# if specified then run through subgraphx
subgraphx:
  # number of iterations to get prediction
  rollout: 20
  # number of atoms of leaf node in search tree
  min_atoms: 5
  # hyperparameter that encourages exploration
  c_puct: 10.0
  # number of atoms to expand when extend the child nodes in the search tree
  expand_atoms: 14
  # whether to expand the children nodes from high degreee to low degree when extend the child nodes in the search tree
  high2low: False
  # number of local radius to caclulate
  local_radius: 4
  # sampling time of montecarlo approxim
  sample_num: 100
  # reward method
  reward_method: "mc_l_shapley"
  # subgrpah building method
  subgraph_building_method: "split"
  # maximum number of nodes to include in subgraph when generating explanation
  max_nodes: 8
  # number of classes
  num_classes: 7

# if specified then run through gradcam
#gradcam:
#  # number of classes
#  num_classes: 2
#  # sparsity we need to control to transform a soft mask to a hard mask
#  sparsity: 0.7

# if specified then run through pgexplainer
pgex:
  # size regularization to constrain the explanation size
  edge_size: 0.00000001
  # entropy regularization to constrain the connectivity of explanation
  edge_ent: 0.00000001
  # maximum number of networks to train explanation network
  max_epochs: 20
  # learning rate during training of explanation network
  lr: 0.003
  # batch size during training of explanation network
  batch_size: 128
  # ?
  temp: [5.0,2.0]
  # bias ?
  bias: 0.0

# if specified then examine attention for models
#attention:
#  # specify which models have attention
#  scale: cluster # Options: [cluster] In future will also include [loc, loccluster]
#  # how to combine attention scores across multiple attention heads
#  reduce: max

# ----- Archived arguments ----------
dim: 2<|MERGE_RESOLUTION|>--- conflicted
+++ resolved
@@ -90,65 +90,6 @@
   pt_tr_dim: 2
   # -------------------------------------------------
 
-<<<<<<< HEAD
-# plot pca length/area vs convex hull to compare
-=======
-# if want to look at cluster features after having just gone through locnet: loc
-# if want to look at cluster features having gone through cluster net as well: cluster
-# if want to look at per fov features: fov
-encoder: fov
-# plot pca length/area vs convex hull to compare
-pca_vs_convex_hull: False
-# plot features to screen (features will be saved regardless)
-boxplots: False
-# run umap on the features
-umap:
-  # if implement True will run UMAP
-  implement: True
-  # number of neighbors
-  n_neighbors: 20
-  # min distance
-  min_dist: 0.5
-# run kmeans on the features
-kmeans: False
-# run pca on the data
-pca:
-  # if implement True will run PCA
-  implement: True
-  # number of compoments to retain during PCA
-  n_components: 2
-
-# if specified then logistic regression applied to features
-log_reg:
-  # penalties to evaluate
-  logistic__penalty: ["l2"]
-  # inverse of regularisation strength
-  C: [0.1, 0.5, 1]
-
-# if specified then decision tree applied to features
-dec_tree:
-  # depth of tree
-  max_depth: [40, 45, 50]
-  # number features to consider
-  max_features: [4, 5, 6]
-
-# if specified then svm applied to features
-svm:
-  # regularisation parameter
-  C: [1]
-  #'kernel used
-  kernel: ["rbf"]
-  # kernel coefficient
-  gamma: ["scale"]
-
-# if specified then knn applied to features
-knn:
-  # number of neighbours
-  n_neighbors: [3,5,7,9,11]
-  # weight function used during prediction
-  weights: ["distance"]
->>>>>>> 3b60d75b
-
 # ---- Explainable AI arguments -----
 
 # list of files to run through XAI
